// Dstl (c) Crown Copyright 2017
package uk.gov.dstl.baleen.consumers;

import static org.junit.Assert.assertArrayEquals;
import static org.junit.Assert.assertEquals;

import java.util.Arrays;
import java.util.Collection;
import java.util.Collections;
import java.util.Date;
import java.util.List;

import org.apache.uima.analysis_engine.AnalysisEngine;
import org.apache.uima.analysis_engine.AnalysisEngineDescription;
import org.apache.uima.analysis_engine.AnalysisEngineProcessException;
import org.apache.uima.fit.factory.AnalysisEngineFactory;
import org.apache.uima.fit.factory.ExternalResourceFactory;
import org.apache.uima.jcas.cas.StringArray;
import org.apache.uima.jcas.tcas.DocumentAnnotation;
import org.apache.uima.resource.ExternalResourceDescription;
import org.apache.uima.resource.ResourceAccessException;
import org.apache.uima.resource.ResourceInitializationException;
import org.apache.uima.resource.impl.CustomResourceSpecifier_impl;
import org.bson.Document;
import org.junit.After;
import org.junit.Before;
import org.junit.Test;
import org.mockito.Mockito;

import com.google.common.collect.ImmutableList;
import com.mongodb.client.MongoCollection;

import uk.gov.dstl.baleen.annotators.testing.Annotations;
import uk.gov.dstl.baleen.consumers.utils.ConsumerUtils;
import uk.gov.dstl.baleen.consumers.utils.DefaultFields;
import uk.gov.dstl.baleen.consumers.utils.IEntityConverterFields;
import uk.gov.dstl.baleen.core.history.BaleenHistory;
import uk.gov.dstl.baleen.core.history.DocumentHistory;
import uk.gov.dstl.baleen.core.history.HistoryEvent;
import uk.gov.dstl.baleen.core.history.HistoryEvents;
import uk.gov.dstl.baleen.core.history.memory.InMemoryBaleenHistory;
import uk.gov.dstl.baleen.core.pipelines.PipelineBuilder;
import uk.gov.dstl.baleen.resources.SharedFongoResource;
import uk.gov.dstl.baleen.types.BaleenAnnotation;
import uk.gov.dstl.baleen.types.common.Buzzword;
import uk.gov.dstl.baleen.types.common.CommsIdentifier;
import uk.gov.dstl.baleen.types.common.Person;
import uk.gov.dstl.baleen.types.metadata.Metadata;
import uk.gov.dstl.baleen.types.metadata.PublishedId;
import uk.gov.dstl.baleen.types.semantic.Location;
import uk.gov.dstl.baleen.types.semantic.Relation;
import uk.gov.dstl.baleen.types.semantic.Temporal;
import uk.gov.dstl.baleen.uima.utils.UimaTypesUtils;

public class MongoTest extends ConsumerTestBase {

  private static final String LONDON = "London";

  private static final String NAME_2 = "William";

  private static final String TYPE = "type";

  private static final String VALUE = "value";

  private static final String CONFIDENCE = "confidence";

  private static final String END = "end";

  private static final String BEGIN = "begin";

  private static final String EMAIL = "james@example.com";

  private static final String DATE = "19th February 2015";

  private static final String PERSON = "James";

  private static final String TEXT = "Hello World";

  private static final String MONGO = "mongo";

  private static final String WENT = "went";

  private AnalysisEngine ae;

  private MongoCollection<Document> documents;
  private MongoCollection<Document> entities;
  private MongoCollection<Document> relations;

  private BaleenHistory history;

  private final IEntityConverterFields fields = new DefaultFields();

  @Before
  public void setUp() throws ResourceInitializationException, ResourceAccessException {
    // Create a description of an external resource - a fongo instance, in the same way we would
    // have created a shared mongo resource
    ExternalResourceDescription erd =
        ExternalResourceFactory.createExternalResourceDescription(
            MONGO, SharedFongoResource.class, "fongo.collection", "test", "fongo.data", "[]");
    ExternalResourceDescription historyErd =
        ExternalResourceFactory.createExternalResourceDescription(
            PipelineBuilder.BALEEN_HISTORY, InMemoryBaleenHistory.class);

    history = Mockito.mock(BaleenHistory.class);

    // Create the analysis engine
    AnalysisEngineDescription aed =
        AnalysisEngineFactory.createEngineDescription(
            Mongo.class,
            MONGO,
            erd,
            "collection",
            "test",
            PipelineBuilder.BALEEN_HISTORY,
            historyErd,
            "outputHistory",
            Boolean.TRUE);
    ae = AnalysisEngineFactory.createEngine(aed);
    ae.initialize(new CustomResourceSpecifier_impl(), Collections.emptyMap());
    SharedFongoResource sfr = (SharedFongoResource) ae.getUimaContext().getResourceObject(MONGO);
    history = (BaleenHistory) ae.getUimaContext().getResourceObject(PipelineBuilder.BALEEN_HISTORY);

    entities = sfr.getDB().getCollection("entities");
    documents = sfr.getDB().getCollection("documents");
    relations = sfr.getDB().getCollection("relations");

    // Ensure we start with no data!
    assertEquals(0L, documents.count());
    assertEquals(0L, entities.count());
    assertEquals(0L, relations.count());
  }

  @After
  public void tearDown() {
    if (ae != null) {
      ae.destroy();
    }
  }

  @Test
  public void testSave() throws Exception {

    // Set the document content
    jCas.setDocumentText("Hello world, this is a test");

    // Put some other stuff in that should end up in Mongo

    // Process ae.process(jCas)
    ae.process(jCas);

    // Try and get separate connection to fongo instance

    assertEquals(1L, documents.count());
    assertEquals(0L, entities.count());
  }

  @SuppressWarnings("unchecked")
  @Test
  public void testNoEntities() throws Exception {
    jCas.setDocumentText(TEXT);
    jCas.setDocumentLanguage("en");

    long timestamp = System.currentTimeMillis();

    DocumentAnnotation da = getDocumentAnnotation(jCas);
    da.setTimestamp(timestamp);
    da.setSourceUri("test/no_entities");
    da.setDocType("test");
    da.setDocumentClassification("OFFICIAL");
    da.setDocumentCaveats(
        UimaTypesUtils.toArray(jCas, Arrays.asList(new String[] {"TEST_A", "TEST_B"})));
    da.setDocumentReleasability(
        UimaTypesUtils.toArray(jCas, Arrays.asList(new String[] {"ENG", "SCO", "WAL"})));

    ae.process(jCas);

    assertEquals(1, documents.count());
    Document result = documents.find().first();

    assertEquals(TEXT, result.get(Mongo.FIELD_CONTENT));
    assertEquals(
        "en", ((Document) result.get(Mongo.FIELD_DOCUMENT)).get(Mongo.FIELD_DOCUMENT_LANGUAGE));

    assertEquals(
        new Date(timestamp),
        ((Document) result.get(Mongo.FIELD_DOCUMENT)).get(Mongo.FIELD_DOCUMENT_TIMESTAMP));
    assertEquals(
        "test/no_entities",
        ((Document) result.get(Mongo.FIELD_DOCUMENT)).get(Mongo.FIELD_DOCUMENT_SOURCE));

    assertEquals(
        "test", ((Document) result.get(Mongo.FIELD_DOCUMENT)).get(Mongo.FIELD_DOCUMENT_TYPE));

    assertEquals(
        "OFFICIAL",
        ((Document) result.get(Mongo.FIELD_DOCUMENT)).get(Mongo.FIELD_DOCUMENT_CLASSIFICATION));
    assertArrayEquals(
        new String[] {"TEST_A", "TEST_B"},
        ((Collection<String>)
                ((Document) result.get(Mongo.FIELD_DOCUMENT)).get(Mongo.FIELD_DOCUMENT_CAVEATS))
            .toArray());
    assertArrayEquals(
        new String[] {"ENG", "SCO", "WAL"},
        ((Collection<String>)
                ((Document) result.get(Mongo.FIELD_DOCUMENT))
                    .get(Mongo.FIELD_DOCUMENT_RELEASABILITY))
            .toArray());

    assertEquals(getDocumentAnnotation(jCas).getHash(), result.get(fields.getExternalId()));
  }

  @Test
  public void testMetadata() throws Exception {
    jCas.setDocumentText(TEXT);

    PublishedId pid1 = new PublishedId(jCas);
    pid1.setValue("id_1");
    pid1.addToIndexes();

    PublishedId pid2 = new PublishedId(jCas);
    pid2.setValue("id_2");
    pid2.addToIndexes();

    Metadata mdSourceAndInformation = new Metadata(jCas);
    mdSourceAndInformation.setKey("sourceAndInformationGrading");
    mdSourceAndInformation.setValue("D3");
    mdSourceAndInformation.addToIndexes();

    Metadata mdCountries = new Metadata(jCas);
    mdCountries.setKey("countryInfo");
    mdCountries.setValue("ENG|WAL|SCO");
    mdCountries.addToIndexes();

    Metadata mdTitle = new Metadata(jCas);
    mdTitle.setKey("documentTitle");
    mdTitle.setValue("Test Title");
    mdTitle.addToIndexes();

    Metadata mdMisc = new Metadata(jCas);
    mdMisc.setKey("test.key");
    mdMisc.setValue("test.value");
    mdMisc.addToIndexes();

    ae.process(jCas);

    assertEquals(1, documents.count());
    Document result = documents.find().first();

    assertEquals(
        "id_1",
        ((Document) ((List<?>) result.get(Mongo.FIELD_PUBLISHEDIDS)).get(0))
            .get(Mongo.FIELD_PUBLISHEDIDS_ID));

    Document meta = (Document) result.get(Mongo.FIELD_METADATA);

    assertMeta(meta, "sourceAndInformationGrading", "D3");
    assertMeta(meta, "test_key", "test.value");
    assertMeta(meta, "documentTitle", "Test Title");
    assertMeta(meta, "countryInfo", "ENG|WAL|SCO");
  }

  private void assertMeta(Document meta, String key, Object value) {
    assertEquals(value, ((List<?>) meta.get(key)).get(0));
  }

  @SuppressWarnings("unchecked")
  @Test
  public void testEntities() throws Exception {
    jCas.setDocumentText(
        "James went to London on 19th February 2015. His e-mail address is james@example.com");

<<<<<<< HEAD
    Person p = Annotations.createPerson(jCas, 0, 5, PERSON);
    Location l =
        Annotations.createLocation(
            jCas, 14, 20, LONDON, "{\"type\": \"Point\", \"coordinates\": [-0.1, 51.5]}");
=======
    Annotations.createPerson(jCas, 0, 5, PERSON);
    Annotations.createLocation(
        jCas, 14, 20, LONDON, "{\"type\": \"Point\", \"coordinates\": [-0.1, 51.5]}");
>>>>>>> 110b943a
    Temporal dt = Annotations.createTemporal(jCas, 24, 42, DATE);
    dt.setConfidence(1.0);

    CommsIdentifier ci = new CommsIdentifier(jCas);
    ci.setBegin(66);
    ci.setEnd(83);
    ci.setSubType("email");
    ci.setValue(EMAIL);
    ci.addToIndexes();

    Buzzword bw = new Buzzword(jCas);
    bw.setBegin(6);
    bw.setEnd(10);
    bw.setValue(WENT);

    StringArray tags = new StringArray(jCas, 2);
    tags.set(0, "verb");
    tags.set(1, "past");

    bw.setTags(tags);
    bw.addToIndexes();

    ae.process(jCas);

    assertEquals(1, documents.count());
    assertEquals(5, entities.count());

    Document a = entities.find(new Document(Mongo.FIELD_ENTITIES + "." + VALUE, PERSON)).first();
    Document person = ((List<Document>) a.get(Mongo.FIELD_ENTITIES)).get(0);
    assertEquals(getExpectedSize(p), person.size());
    assertEquals(0, person.get(BEGIN));
    assertEquals(5, person.get(END));
    assertEquals(0.0, person.get(CONFIDENCE));
    assertEquals(Person.class.getSimpleName(), person.get(TYPE));
    assertEquals(PERSON, person.get(VALUE));

    Document b = entities.find(new Document(Mongo.FIELD_ENTITIES + "." + VALUE, LONDON)).first();
    Document location = ((List<Document>) b.get(Mongo.FIELD_ENTITIES)).get(0);
    assertEquals(getExpectedSize(l), location.size());
    assertEquals(14, location.get(BEGIN));
    assertEquals(20, location.get(END));
    assertEquals(0.0, location.get(CONFIDENCE));
    assertEquals(Location.class.getSimpleName(), location.get(TYPE));
    assertEquals(LONDON, location.get(VALUE));

    assertEquals("Point", ((Document) location.get("geoJson")).get(TYPE));
    assertEquals(
        Arrays.asList(new Double(-0.1), new Double(51.5)),
        ((Document) location.get("geoJson")).get("coordinates"));

    Document c = entities.find(new Document(Mongo.FIELD_ENTITIES + "." + VALUE, DATE)).first();
    Document date = ((List<Document>) c.get(Mongo.FIELD_ENTITIES)).get(0);
    assertEquals(getExpectedSize(dt), date.size());
    assertEquals(24, date.get(BEGIN));
    assertEquals(42, date.get(END));
    assertEquals(1.0, date.get(CONFIDENCE));
    assertEquals(Temporal.class.getSimpleName(), date.get(TYPE));
    assertEquals(DATE, date.get(VALUE));

    Document d = entities.find(new Document(Mongo.FIELD_ENTITIES + "." + VALUE, EMAIL)).first();
    Document email = ((List<Document>) d.get(Mongo.FIELD_ENTITIES)).get(0);
    assertEquals(getExpectedSize(ci), email.size());
    assertEquals(66, email.get(BEGIN));
    assertEquals(83, email.get(END));
    assertEquals(0.0, email.get(CONFIDENCE));
    assertEquals(CommsIdentifier.class.getSimpleName(), email.get(TYPE));
    assertEquals("email", email.get("subType"));
    assertEquals(EMAIL, email.get(VALUE));

    Document e = entities.find(new Document(Mongo.FIELD_ENTITIES + "." + VALUE, WENT)).first();
    Document went = ((List<Document>) e.get(Mongo.FIELD_ENTITIES)).get(0);
    assertEquals(getExpectedSize(bw), went.size());
    assertEquals(6, went.get(BEGIN));
    assertEquals(10, went.get(END));
    assertEquals(0.0, went.get(CONFIDENCE));
    List<String> wentTags = (List<String>) went.get("tags");
    assertEquals("verb", wentTags.get(0));
    assertEquals("past", wentTags.get(1));
    assertEquals(WENT, went.get(VALUE));
  }

  @SuppressWarnings("unchecked")
  @Test
  public void testReferenceTargets() throws AnalysisEngineProcessException {
    jCas.setDocumentText("Bill went to London. William came back.");

    Person p = Annotations.createPerson(jCas, 0, 4, "Bill");
    Person q = Annotations.createPerson(jCas, 21, 28, NAME_2);
    Annotations.createReferenceTarget(jCas, p, q);

    ae.process(jCas);
    assertEquals(1, documents.count());
    assertEquals(1, entities.count());

    Document a = entities.find().first();
<<<<<<< HEAD
    assertEquals(2, ((List<Object>) a.get(Mongo.FIELD_ENTITIES)).size());
    assertEquals(2, ((List<Object>) a.get(Mongo.FIELD_ENTITIES)).size());
=======
    assertEquals(2, ((List<Object>) a.get(Mongo.FIELD_ENTITIES)).size());
    assertEquals(2, ((List<Object>) a.get(Mongo.FIELD_ENTITIES)).size());
>>>>>>> 110b943a
    assertEquals(
        ConsumerUtils.getExternalId(ImmutableList.of(p, q)), a.getString(fields.getExternalId()));
  }

  @SuppressWarnings("unchecked")
  @Test
  public void testHistory() throws AnalysisEngineProcessException {
    jCas.setDocumentText("Bill went to London. William came back.");

    Person p = Annotations.createPerson(jCas, 0, 4, "Bill");
    Person q = Annotations.createPerson(jCas, 21, 28, NAME_2);

    DocumentHistory documentHistory =
        history.getHistory("unknown:" + getDocumentAnnotation(jCas).getHash());
    documentHistory.add(HistoryEvents.createAdded(p, "test"));
    documentHistory.add(HistoryEvents.createAdded(q, "test"));
    documentHistory.add(HistoryEvents.createMerged(p, "test", q.getInternalId()));
    documentHistory.add(HistoryEvents.createMerged(p, "fakeId merge", 500));
    documentHistory.add(HistoryEvents.createRemoved(q, "test"));

    ae.process(jCas);

    Collection<HistoryEvent> pHistory = documentHistory.getHistory(p.getInternalId());
    Collection<HistoryEvent> qHistory = documentHistory.getHistory(q.getInternalId());

    assertEquals(1, documents.count());
    assertEquals(2, entities.count());
    Document a = entities.find(new Document(Mongo.FIELD_ENTITIES + "." + VALUE, "Bill")).first();
    List<Document> pH =
        (List<Document>)
            ((List<Document>) a.get(Mongo.FIELD_ENTITIES)).get(0).get(fields.getHistory());
    assertEquals(pHistory.size() + qHistory.size(), pH.size());

    Document b = entities.find(new Document(Mongo.FIELD_ENTITIES + "." + VALUE, NAME_2)).first();
    List<Document> qH =
        (List<Document>)
            ((List<Document>) b.get(Mongo.FIELD_ENTITIES)).get(0).get(fields.getHistory());
    assertEquals(qHistory.size(), qH.size());
  }

  @SuppressWarnings("unchecked")
  @Test
  public void testRelations() throws Exception {
    jCas.setDocumentText("James went to London on 19th February 2015.");

    Person p = Annotations.createPerson(jCas, 0, 5, PERSON);

    Location l =
        Annotations.createLocation(
            jCas, 14, 20, LONDON, "{\"type\": \"Point\", \"coordinates\": [-0.1, 51.5]}");

    Temporal dt = Annotations.createTemporal(jCas, 24, 42, DATE);
    dt.setConfidence(1.0);

    Relation r = new Relation(jCas);
    r.setBegin(0);
    r.setEnd(20);
    r.setValue("James went to London");
    r.setSource(p);
    r.setTarget(l);
    r.setRelationshipType("AT");
    r.setConfidence(0.7);
    r.addToIndexes();

    ae.process(jCas);

    assertEquals(1, documents.count());
    assertEquals(3, entities.count());
    assertEquals(1, relations.count());

    Document a = entities.find(new Document(Mongo.FIELD_ENTITIES + "." + VALUE, PERSON)).first();
    Document person = ((List<Document>) a.get(Mongo.FIELD_ENTITIES)).get(0);
    assertEquals(getExpectedSize(p), person.size());
    assertEquals(0, person.get(BEGIN));
    assertEquals(5, person.get(END));
    assertEquals(0.0, person.get(CONFIDENCE));
    assertEquals("Person", person.get(TYPE));
    assertEquals(PERSON, person.get(VALUE));

    Document b = entities.find(new Document(Mongo.FIELD_ENTITIES + "." + VALUE, LONDON)).first();
    Document location = ((List<Document>) b.get(Mongo.FIELD_ENTITIES)).get(0);
    assertEquals(getExpectedSize(l), location.size());
    assertEquals(14, location.get(BEGIN));
    assertEquals(20, location.get(END));
    assertEquals(0.0, location.get(CONFIDENCE));
    assertEquals("Location", location.get(TYPE));
    assertEquals(LONDON, location.get(VALUE));

    assertEquals("Point", ((Document) location.get("geoJson")).get(TYPE));
    assertEquals(
        Arrays.asList(new Double(-0.1), new Double(51.5)),
        ((Document) location.get("geoJson")).get("coordinates"));

    Document c = entities.find(new Document(Mongo.FIELD_ENTITIES + "." + VALUE, DATE)).first();
    Document date = ((List<Document>) c.get(Mongo.FIELD_ENTITIES)).get(0);
    assertEquals(getExpectedSize(dt), date.size());
    assertEquals(24, date.get(BEGIN));
    assertEquals(42, date.get(END));
    assertEquals(1.0, date.get(CONFIDENCE));
    assertEquals("Temporal", date.get(TYPE));
    assertEquals(DATE, date.get(VALUE));

    Document relation = relations.find().first();
    assertEquals(getExpectedSize(r), relation.size());
    assertEquals(0, relation.get(BEGIN));
    assertEquals(20, relation.get(END));
    assertEquals(0.7, relation.get(CONFIDENCE));
    assertEquals(person.get(fields.getExternalId()), relation.get("source"));
    assertEquals(location.get(fields.getExternalId()), relation.get("target"));
    assertEquals("AT", relation.get("relationshipType"));
    assertEquals("James went to London", relation.get(VALUE));
  }

  private int getExpectedSize(BaleenAnnotation r) {
    if (r instanceof Relation) {
      // Number of Features - sofa - internalId + _id + externalId + type + history
      return r.getType().getFeatures().size() - 2 + 4;
    }
    // Number of Features - sofa - internalId - referent + externalId + type + history
    return r.getType().getFeatures().size() - 3 + 3;
  }
}<|MERGE_RESOLUTION|>--- conflicted
+++ resolved
@@ -269,16 +269,10 @@
     jCas.setDocumentText(
         "James went to London on 19th February 2015. His e-mail address is james@example.com");
 
-<<<<<<< HEAD
     Person p = Annotations.createPerson(jCas, 0, 5, PERSON);
-    Location l =
-        Annotations.createLocation(
-            jCas, 14, 20, LONDON, "{\"type\": \"Point\", \"coordinates\": [-0.1, 51.5]}");
-=======
-    Annotations.createPerson(jCas, 0, 5, PERSON);
-    Annotations.createLocation(
+    Location l = Annotations.createLocation(
         jCas, 14, 20, LONDON, "{\"type\": \"Point\", \"coordinates\": [-0.1, 51.5]}");
->>>>>>> 110b943a
+
     Temporal dt = Annotations.createTemporal(jCas, 24, 42, DATE);
     dt.setConfidence(1.0);
 
@@ -374,13 +368,9 @@
     assertEquals(1, entities.count());
 
     Document a = entities.find().first();
-<<<<<<< HEAD
+
     assertEquals(2, ((List<Object>) a.get(Mongo.FIELD_ENTITIES)).size());
     assertEquals(2, ((List<Object>) a.get(Mongo.FIELD_ENTITIES)).size());
-=======
-    assertEquals(2, ((List<Object>) a.get(Mongo.FIELD_ENTITIES)).size());
-    assertEquals(2, ((List<Object>) a.get(Mongo.FIELD_ENTITIES)).size());
->>>>>>> 110b943a
     assertEquals(
         ConsumerUtils.getExternalId(ImmutableList.of(p, q)), a.getString(fields.getExternalId()));
   }
