--- conflicted
+++ resolved
@@ -26,102 +26,6 @@
 	@ExternalResource(key = KEY_ELASTICSEARCH)
 	private SharedElasticsearchResource esResource;
 
-<<<<<<< HEAD
-	/**
-	 * The Elasticsearch index to use
-	 *
-	 * @baleen.config baleen_index
-	 */
-	public static final String PARAM_INDEX = "index";
-	@ConfigurationParameter(name = PARAM_INDEX, defaultValue = "baleen_index")
-	String index;
-
-	/**
-	 * The Elasticsearch type to use for documents inserted into the index
-	 *
-	 * @baleen.config baleen_output
-	 */
-	public static final String PARAM_TYPE = "type";
-	@ConfigurationParameter(name = PARAM_TYPE, defaultValue = "baleen_output")
-	String type;
-
-	/**
-	 * Should the legacy schema be used?
-	 *
-	 * @baleen.config false
-	 */
-	public static final String PARAM_LEGACY = "legacy";
-	@ConfigurationParameter(name = PARAM_LEGACY, defaultValue = "false")
-	boolean legacy = false;
-
-	/**
-	 * Should a hash of the content be used to generate the ID?
-	 * If false, then a hash of the Source URI is used instead.
-	 *
-	 * @baleen.config true
-	 */
-	public static final String PARAM_CONTENT_HASH_AS_ID = "contentHashAsId";
-	@ConfigurationParameter(name = PARAM_CONTENT_HASH_AS_ID, defaultValue = "true")
-	boolean contentHashAsId = true;
-
-	/**
-	 * Should only normalised entities be persisted in the elasticsearch database?
-	 * This is useful when another persistent store, such as mongodb, is used to
-	 * store the entities and elasticsearch only needs the entity content for
-	 * searching purposes. In which case, to reduce duplication of data and storage
-	 * overhead it is only necessary to store the unmodified full text and any modified,
-	 * i.e. normalised, entities.
-	 *
-	 * @baleen.config false
-	 */
-	public static final String ONLY_STORE_NORMALISED_ENTITIES = "onlyStoreNormalisedEntities";
-	@ConfigurationParameter(name = ONLY_STORE_NORMALISED_ENTITIES, defaultValue = "false")
-	boolean onlyStoreNormalisedEntities = false;
-	
-	/**
-	 * A list of keys to look in for dates that could used for sorting.
-	 * Keys are listed in order of preference, and are expected to be in one of the following formats:
-	 * <ul>
-	 * <li>ddHHmm'Z' MMM yy</li>
-	 * <li>yyyy-MM-dd HH:mm:ss</li>
-	 * <li>yyyy-MM-dd'T'HH:mm:ss'Z'</li>
-	 * <li>yyyy-MM-dd'T'HH:mm:ss</li>
-	 * <li>dd MMM yyyy HHmm'Z'</li>
-	 * <li>dd MMM yy</li>
-	 * </ul>
-	 * This is only used in legacy mode, as the updated schema doesn't explicitly provide a sort date
-	 * 
-	 * @baleen.config documentDtg
-	 * @baleen.config dateOfReport
-	 * @baleen.config dateOfInformation
-	 * @baleen.config report_date
-	 * @baleen.config Creation-Date
-	 * @baleen.config dcterms:created
-	 * @baleen.config Last-Modified
-	 * @baleen.config Last-Save_Date
-	 */
-	public static final String PARAM_SORT_DATE = "sortDate";
-	@ConfigurationParameter(name = PARAM_SORT_DATE, defaultValue = {"documentDtg", "dateOfReport", "dateOfInformation", "report_date", "Creation-Date", "dcterms:created", "Last-Modified", "Last-Save_Date"})
-	private String[] sortDateKeys;
-	
-	private Set<String> stopFeatures;
-	
-	private String[] parsePatterns = {"ddHHmm'Z' MMM yy", "yyyy-MM-dd HH:mm:ss", "yyyy-MM-dd'T'HH:mm:ss'Z'", "yyyy-MM-dd'T'HH:mm:ss", "dd MMM yyyy HHmm'Z'", "dd MMM yy"};
-	private List<DateFormat> dateFormats;
-
-	private static final String ES_PROPERTIES = "properties";
-	private static final String ES_TYPE = "type";
-	private static final String ES_TYPE_STRING = "string";
-	private static final String ES_TYPE_INTEGER = "integer";
-	private static final String ES_TYPE_LONG = "long";
-	private static final String ES_TYPE_DOUBLE = "double";
-	private static final String ES_TYPE_GEOSHAPE = "geo_shape";
-
-	private IEntityConverterFields fields;
-	private static final String LEGACY_SOURCE_RELIABILITY = "source_reliability";
-	private static final String LEGACY_SOURCE_VALIDITY = "source_validity";
-=======
->>>>>>> af9abb26
 
 	@Override
 	public boolean createIndex() {
@@ -146,65 +50,7 @@
 	}
 
 	@Override
-<<<<<<< HEAD
-	protected void doProcess(JCas jCas) throws AnalysisEngineProcessException {
-		EntityRelationConverter entityConverter = new EntityRelationConverter(getMonitor(), false, getSupport().getDocumentHistory(jCas), stopFeatures, fields);
-		Map<String, Object> json = new HashMap<>();
-
-		//Content and language
-		json.put(getContentName(legacy), jCas.getDocumentText());
-		if(!Strings.isNullOrEmpty(jCas.getDocumentLanguage())){
-			json.put("language", jCas.getDocumentLanguage());
-		}
-
-		//Document Annotations
-		DocumentAnnotation da = getSupport().getDocumentAnnotation(jCas);
-		addDocumentAnnotationsToJson(da, json, legacy);
-
-		String id = getExternalIdContent(da, contentHashAsId);
-		json.put(getExternalIdName(legacy), id);
-
-		//Metadata Annotations
-		Collection<PublishedId> publishedIds = JCasUtil.select(jCas, PublishedId.class);
-		if(!publishedIds.isEmpty()){
-			json.put("publishedId", getPublishedIdObject(publishedIds, legacy));
-		}
-
-		Collection<Metadata> metadata = JCasUtil.select(jCas, Metadata.class);
-		if(!metadata.isEmpty()){
-			if(legacy){
-				addLegacyMetadataToJson(metadata, json);
-			}else{
-				addMetadataToJson(metadata, json);
-			}
-		}
-
-		//Entities
-		List<Map<String, Object>> entitiesList = new ArrayList<>();
-
-		Collection<Entity> entities = JCasUtil.select(jCas, Entity.class);
-
-		for(Entity ent : entities){
-			if (onlyStoreNormalisedEntities && !ent.getIsNormalised()) {
-				continue;
-			}
-
-			Map<String, Object> entity = entityConverter.convertEntity(ent);
-			if(legacy && ent instanceof Location){
-				Map<String, Object> geoFeature = new HashMap<>();
-				geoFeature.put("type","Feature");
-				geoFeature.put("geometry", entity.remove(fields.getGeoJSON()));
-				entity.put(fields.getGeoJSON(), geoFeature);
-
-			}
-			entitiesList.add(entity);
-		}
-		json.put("entities", entitiesList);
-
-		//Persist to ElasticSearch
-=======
 	public void addDocument(String id, Map<String, Object> json) {
->>>>>>> af9abb26
 		try{
 			esResource.getClient().prepareIndex(index, type, id).setSource(json).execute().actionGet();
 		}catch(ElasticsearchException ee){
